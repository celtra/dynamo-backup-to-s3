const _ = require('lodash');
const AWS = require('aws-sdk');
const events = require('events');
const moment = require('moment');
const path = require('path');
const async = require('async');
const util = require('util');
const Uploader = require('s3-streaming-upload').Uploader;
const ReadableStream = require('./readable-stream');

function DynamoBackup(options = {}) {
    this.excludedTables = options.excludedTables || [];
    this.includedTables = options.includedTables;
    this.readPercentage = options.readPercentage || .25;
    this.readCapacity = options.readCapacity || 0;
    this.parallel = options.parallel || 1;
    this.backupPath = options.backupPath;
    this.bucket = options.bucket;
    this.stopOnFailure = options.stopOnFailure || false;
    this.base64Binary = options.base64Binary || false;
    this.saveDataPipelineFormat = options.saveDataPipelineFormat || false;
    this.awsConfig = options.aws || {};
    this.debug = Boolean(options.debug);

    if (options.onRetry) {
        AWS.events.on('retry', options.onRetry);
    }

    AWS.config.update(this.awsConfig)
    this.dynamodb = new AWS.DynamoDB({ apiVersion: '2012-08-10' });
    this.s3 = new AWS.S3({ apiVersion: '2006-03-01' });
}

util.inherits(DynamoBackup, events.EventEmitter);

DynamoBackup.prototype.listTables = function (callback) {
    const self = this;
    self._fetchTables(null, [], callback);
};

DynamoBackup.prototype.backupTable = function (tableName, backupPath, callback) {
    const self = this;
    const stream = new ReadableStream();

    if (callback === undefined) {
        callback = backupPath;
        backupPath = self._getBackupPath();
    }

    const params = Object.assign({
        bucket: self.bucket,
        objectName: path.join(backupPath, tableName + '.json'),
        stream: stream,
        debug: self.debug,
    }, JSON.parse(JSON.stringify(self.awsConfig)))

    /**
     * Map key names if they're provided
     * since Uploader requires different naming
     */
    if (params.accessKeyId) {
        params.accessKey = params.accessKeyId
        params.secretKey = params.secretAccessKey
    }

    const upload = new Uploader(params);
    const startTime = moment.utc();

    self.emit('start-backup', tableName, startTime);
    upload.send(function (err) {
        if (err) {
            self.emit('error', {
                table: tableName,
                err: err
            });
        }
        const endTime = moment.utc();
        const backupDuration = endTime.diff(startTime);
        self.emit('end-backup', tableName, backupDuration);
        return callback(err);
    });

<<<<<<< HEAD
    // writes each item to stream
    var itemsHandler = function (items) {
        items.forEach(function (item) {
            if (self.base64Binary) {
                _.each(item, function (value, key) {
                    if (value && value.B) {
                        value.B = new Buffer(value.B).toString('base64');
                    }
=======
    self._copyTable(
        tableName,
        function (items) {
            items.forEach(function (item) {
                if (self.base64Binary) {
                    _.each(item, function (value, key) {
                        if (value && value.B) {
                            value.B = new Buffer(value.B).toString('base64');
                        }
                    });
                }

                if (self.saveDataPipelineFormat) {
                    stream.append(self._formatForDataPipeline(item));
                } else {
                    stream.append(JSON.stringify(item));
                }
                stream.append('\n');
            });
        },
        function (error) {
            stream.end();
            if (error) {
                self.emit('error', {
                    table: tableName,
                    error
>>>>>>> ffa4a950
                });
            }

            if (self.saveDataPipelineFormat) {
                stream.append(self._formatForDataPipeline(item));
            } else {
                stream.append(JSON.stringify(item));
            }
            stream.append('\n');
        });
    };

    var endStream = function (err) {
        stream.end();
        if (err) {
            self.emit('error', {
                tableName: tableName,
                error: err
            });
        }
    };

    if (self.readCapacity === 0) {
        self._copyTable(tableName, null, self.parallel, itemsHandler, endStream);
    } else {
        self._updateTable(
            tableName,
            self.readCapacity,
            function (oldReadCapacity, oldWriteCapacity, newReadCapacity) {
                self._copyTable(tableName, newReadCapacity, self.parallel, itemsHandler, function(err) {
                    self._restoreTable(tableName, oldReadCapacity, oldWriteCapacity, function(err2) {
                        endStream(err || err2);
                    });
                });
            },
            endStream
        );
    }
};

DynamoBackup.prototype.backupAllTables = function (callback) {
    const self = this;
    const backupPath = self._getBackupPath();

    self.listTables(function (err, tables) {
        if (err) {
            return callback(err);
        }
        const includedTables = self.includedTables || tables;
        tables = _.difference(tables, self.excludedTables);
        tables = _.intersection(tables, includedTables);

        async.each(tables,
            function (tableName, done) {
                self.backupTable(tableName, backupPath, function (err) {
                    if (err) {
                        if (self.stopOnFailure) {
                            return done(err);
                        }
                    }
                    done();
                })
            },
            callback
          );
    });
};

DynamoBackup.prototype._getBackupPath = function () {
    const self = this;
    const now = moment.utc();
    return self.backupPath || ('DynamoDB-backup-' + now.format('YYYY-MM-DD-HH-mm-ss'));
};

<<<<<<< HEAD
// starts a _streamItems() loop, which calls itemsReceived each time, then callback when finished or failed
DynamoBackup.prototype._copyTable = function (tableName, readCapacity, parallelReads, itemsReceived, callback) {
    var self = this;
    var ddb = new AWS.DynamoDB();
    // DynamoDB is "eventually consistent". If we just called ddb.updateTable, then ddb.describeTable might return the
    // old values for readCapacity. To get around this, allow readCapacity to be passed as an argument

    var startStreams = function(readCapacity) {
        var readPercentage = self.readPercentage;
        var limit = Math.max((readCapacity * readPercentage) | 0, 1);

        if (parallelReads > 1) {
            var asyncTracker = function(err, data) {;};
            async.map(
                _.range(parallelReads),
                function(i, cb) {
                    self._streamItems(tableName, null, limit, i, parallelReads, itemsReceived, cb);
                },
                callback
            );
        } else {
            self._streamItems(tableName, null, limit, null, null, itemsReceived, callback);
        }
    };

    if (readCapacity) {
        startStreams(readCapacity);
    } else {
        ddb.describeTable({ TableName: tableName }, function (err, data) {
            if (err) {
                return callback(err);
            }

            startStreams(data.Table.ProvisionedThroughput.ReadCapacityUnits);
        });
    }
};

// calls successCallback on success with (oldReadCapacity, oldWriteCapacity, newReadCapacity)
// on failure, tries to restoreTable, and calls errorCallback with error
DynamoBackup.prototype._updateTable = function (tableName, newReadCapacity, successCallback, errorCallback) {
    var self = this;
    var ddb = new AWS.DynamoDB();

    ddb.describeTable({ TableName: tableName }, function (err, data) {
=======
DynamoBackup.prototype._copyTable = function (tableName, itemsReceived, callback) {
    const self = this;
    self.dynamodb.describeTable({ TableName: tableName }, function (err, { Table: schema }) {
>>>>>>> ffa4a950
        if (err) {
            return errorCallback(err);
        }

<<<<<<< HEAD
        var oldReadCapacity = data.Table.ProvisionedThroughput.ReadCapacityUnits,
            oldWriteCapacity = data.Table.ProvisionedThroughput.WriteCapacityUnits;

        if (newReadCapacity == oldReadCapacity) {
            return successCallback();
        }

        var params = {
            TableName: tableName,
            ProvisionedThroughput: {
                ReadCapacityUnits: newReadCapacity,
                WriteCapacityUnits: oldWriteCapacity
            }
        };

        var tryRestore = function(err) {
            self._restoreTable(tableName, oldReadCapacity, oldWriteCapacity, function(err2) {
                errorCallback(err || err2);
            });
        }

        ddb.updateTable(params, function (err, data) {
            if (err) {
                return tryRestore(err);
            }

            ddb.waitFor('tableExists', { TableName: tableName }, function(err, data2) {
                if (err) {
                    return tryRestore(err);
                }
                successCallback(oldReadCapacity, oldWriteCapacity, newReadCapacity); // fuckit, just assume the change worked
                                                                                     // I don't want to call another describe.
            });
        });
    })
}

DynamoBackup.prototype._restoreTable = function (tableName, oldReadCapacity, oldWriteCapacity, callback) {
    var self = this;
    var ddb = new AWS.DynamoDB();

    if (oldReadCapacity == null) {
        return callback();
    }

    var params = {
        TableName: tableName,
        ProvisionedThroughput: {
            ReadCapacityUnits: oldReadCapacity,
            WriteCapacityUnits: oldWriteCapacity
        }
    };

    // it takes a moment for dynamoDB to realize we're done reading
    var counter = 0;
    var update = function() {
        ddb.updateTable(params, function (err, data) {
            if (err) {
                if (counter > 15) { // 5 minute timeout
                    return callback(err);
                }
                if (err.code == 'ResourceInUseException') {
                    counter++;
                    return setTimeout(update, 20000);
                }
                return callback(err);
            }
            callback();
        });
    };
    setTimeout(update, 2000);
}

DynamoBackup.prototype._streamItems = function fetchItems(tableName, startKey, limit, segment, totalSegments, itemsReceived, callback) {
    var self = this;
    var ddb = new AWS.DynamoDB();
    var params = {
=======
        const readPercentage = self.readPercentage;
        const limit = Math.max((schema.ProvisionedThroughput.ReadCapacityUnits * readPercentage) | 0, 1);

        async.parallel([
            cb => self._copySchema(tableName, schema, cb),
            cb => self._streamItems(tableName, null, limit, itemsReceived, cb)
        ], callback)
    });
};

DynamoBackup.prototype._streamItems = function fetchItems(tableName, startKey, limit, itemsReceived, callback) {
    const self = this;
    const params = {
>>>>>>> ffa4a950
        Limit: limit,
        ReturnConsumedCapacity: 'NONE',
        TableName: tableName
    };
    if (startKey) {
        params.ExclusiveStartKey = startKey;
    }
<<<<<<< HEAD
    if (segment != null) {
       params.Segment = segment;
       params.TotalSegments = totalSegments;
    }
    ddb.scan(params, function (err, data) {
=======
    self.dynamodb.scan(params, function (err, data) {
>>>>>>> ffa4a950
        if (err) {
            return callback(err);
        }

        if (data.Items.length > 0) {
            itemsReceived(data.Items);
        }

        if (!data.LastEvaluatedKey || _.keys(data.LastEvaluatedKey).length === 0) {
            return callback();
        }
        self._streamItems(tableName, data.LastEvaluatedKey, limit, segment, totalSegments, itemsReceived, callback);
    });
};

DynamoBackup.prototype._copySchema = function (tableName, schema, callback) {
    const self = this;
    const backupPath = self._getBackupPath()
    const params = {
        Bucket: self.bucket,
        Body: JSON.stringify(schema),
        Key: path.join(backupPath, `${tableName}.schema.json`),
        ContentType: 'text/plain'
    }
    self.s3.upload(params, callback)
}

DynamoBackup.prototype._fetchTables = function (lastTable, tables, callback) {
    const self = this;
    const params = {};
    if (lastTable) {
        params.ExclusiveStartTableName = lastTable;
    }
    self.dynamodb.listTables(params, function (err, data) {
        if (err) {
            return callback(err, null);
        }
        tables = tables.concat(data.TableNames);
        if (data.LastEvaluatedTableName) {
            self._fetchTables(data.LastEvaluatedTableName, tables, callback);
        } else {
            callback(null, tables);
        }
    });
};

/**
 * AWS Data Pipeline import requires that each key in the Attribute list
 * be lower-cased and for sets start with a lower-case character followed
 * by an 'S'.
 *
 * Go through each attribute and create a new entry with the correct case
 */
DynamoBackup.prototype._formatForDataPipeline = function (item) {
    const self = this;
    _.each(item, function (value, key) {
        //value will be of the form: {S: 'xxx'}. Convert the key
        _.each(value, function (v, k) {
            const dataPipelineValueKey = self._getDataPipelineAttributeValueKey(k);
            value[dataPipelineValueKey] = v;
            value[k] = undefined;
            // for MAps and Lists, recurse until the elements are created with the correct case
            if(k === 'M' || k === 'L') {
                self._formatForDataPipeline(v);
            }
        });
    });
    return JSON.stringify(item);
};

DynamoBackup.prototype._getDataPipelineAttributeValueKey = function (type) {
    switch (type) {
        case 'S':
        case 'N':
        case 'B':
        case 'M':
        case 'L':
        case 'NULL':
            return type.toLowerCase();
        case 'BOOL':
            return 'bOOL';
        case 'SS':
            return 'sS';
        case 'NS':
            return 'nS';
        case 'BS':
            return 'bS';
        default:
            throw new Error('Unknown AttributeValue key: ' + type);
    }
};

module.exports = DynamoBackup;<|MERGE_RESOLUTION|>--- conflicted
+++ resolved
@@ -80,7 +80,6 @@
         return callback(err);
     });
 
-<<<<<<< HEAD
     // writes each item to stream
     var itemsHandler = function (items) {
         items.forEach(function (item) {
@@ -89,34 +88,6 @@
                     if (value && value.B) {
                         value.B = new Buffer(value.B).toString('base64');
                     }
-=======
-    self._copyTable(
-        tableName,
-        function (items) {
-            items.forEach(function (item) {
-                if (self.base64Binary) {
-                    _.each(item, function (value, key) {
-                        if (value && value.B) {
-                            value.B = new Buffer(value.B).toString('base64');
-                        }
-                    });
-                }
-
-                if (self.saveDataPipelineFormat) {
-                    stream.append(self._formatForDataPipeline(item));
-                } else {
-                    stream.append(JSON.stringify(item));
-                }
-                stream.append('\n');
-            });
-        },
-        function (error) {
-            stream.end();
-            if (error) {
-                self.emit('error', {
-                    table: tableName,
-                    error
->>>>>>> ffa4a950
                 });
             }
 
@@ -191,7 +162,6 @@
     return self.backupPath || ('DynamoDB-backup-' + now.format('YYYY-MM-DD-HH-mm-ss'));
 };
 
-<<<<<<< HEAD
 // starts a _streamItems() loop, which calls itemsReceived each time, then callback when finished or failed
 DynamoBackup.prototype._copyTable = function (tableName, readCapacity, parallelReads, itemsReceived, callback) {
     var self = this;
@@ -237,16 +207,10 @@
     var ddb = new AWS.DynamoDB();
 
     ddb.describeTable({ TableName: tableName }, function (err, data) {
-=======
-DynamoBackup.prototype._copyTable = function (tableName, itemsReceived, callback) {
-    const self = this;
-    self.dynamodb.describeTable({ TableName: tableName }, function (err, { Table: schema }) {
->>>>>>> ffa4a950
         if (err) {
             return errorCallback(err);
         }
 
-<<<<<<< HEAD
         var oldReadCapacity = data.Table.ProvisionedThroughput.ReadCapacityUnits,
             oldWriteCapacity = data.Table.ProvisionedThroughput.WriteCapacityUnits;
 
@@ -324,21 +288,6 @@
     var self = this;
     var ddb = new AWS.DynamoDB();
     var params = {
-=======
-        const readPercentage = self.readPercentage;
-        const limit = Math.max((schema.ProvisionedThroughput.ReadCapacityUnits * readPercentage) | 0, 1);
-
-        async.parallel([
-            cb => self._copySchema(tableName, schema, cb),
-            cb => self._streamItems(tableName, null, limit, itemsReceived, cb)
-        ], callback)
-    });
-};
-
-DynamoBackup.prototype._streamItems = function fetchItems(tableName, startKey, limit, itemsReceived, callback) {
-    const self = this;
-    const params = {
->>>>>>> ffa4a950
         Limit: limit,
         ReturnConsumedCapacity: 'NONE',
         TableName: tableName
@@ -346,15 +295,11 @@
     if (startKey) {
         params.ExclusiveStartKey = startKey;
     }
-<<<<<<< HEAD
     if (segment != null) {
        params.Segment = segment;
        params.TotalSegments = totalSegments;
     }
     ddb.scan(params, function (err, data) {
-=======
-    self.dynamodb.scan(params, function (err, data) {
->>>>>>> ffa4a950
         if (err) {
             return callback(err);
         }
