--- conflicted
+++ resolved
@@ -25,16 +25,10 @@
     .option('-i, --included-tables <list>', 'only backup these tables', list)
     .option('-p, --backup-path <name>', 'backup path to store table dumps in. default is DynamoDB-backup-YYYY-MM-DD-HH-mm-ss')
     .option('-e, --base64-encode-binary', 'encode binary fields in base64 before exporting')
-<<<<<<< HEAD
     .option('-d, --save-data-pipeline-format', 'save in format compatible with the AWS Data Pipeline import. Default to false (save as exported by DynamoDb)')
-    .option('--aws-key', 'AWS access key. Will use AWS_ACCESS_KEY_ID env var if --aws-key not set')
-    .option('--aws-secret', 'AWS secret key. Will use AWS_SECRET_ACCESS_KEY env var if --aws-secret not set')
-    .option('--aws-region', 'AWS region. Will use AWS_DEFAULT_REGION env var if --aws-region not set')
-=======
     .option('--aws-key <key>', 'AWS access key. Will use AWS_ACCESS_KEY_ID env var if --aws-key not set')
     .option('--aws-secret <secret>', 'AWS secret key. Will use AWS_SECRET_ACCESS_KEY env var if --aws-secret not set')
     .option('--aws-region <region>', 'AWS region. Will use AWS_DEFAULT_REGION env var if --aws-region not set')
->>>>>>> cbb20fb8
     .parse(process.argv);
 
 // run program
